--- conflicted
+++ resolved
@@ -71,58 +71,37 @@
     val df = context.lift(Seq("a" -> -1, "a" -> 1, "a" -> 2, "b" -> 4, "b" -> 5), "i", "j")
 
     checkDataFrame(
-<<<<<<< HEAD
-      df.groupBy('i).agg('i, count()).sortBy('i),
-=======
-      df groupBy 'i agg ('i, count),
->>>>>>> 26296dcb
+      df groupBy 'i agg ('i, count) sortBy 'i,
       Seq(Row("a", 3), Row("b", 2))
     )
 
     checkDataFrame(
-<<<<<<< HEAD
-      df.groupBy('i).agg('i, sum('j)).sortBy('i),
-=======
-      df groupBy 'i agg ('i, sum('j)),
->>>>>>> 26296dcb
+      df groupBy 'i agg ('i, sum('j)) sortBy 'i,
       Seq(Row("a", 2.0), Row("b", 9.0))
     )
 
     checkDataFrame(
-<<<<<<< HEAD
-      df.groupBy('i).agg('i, max('j)).sortBy('i),
-=======
-      df groupBy 'i agg ('i, max('j)),
->>>>>>> 26296dcb
+      df groupBy 'i agg ('i, max('j)) sortBy 'i,
       Seq(Row("a", 2.0), Row("b", 5.0))
     )
 
     checkDataFrame(
-<<<<<<< HEAD
-      df.groupBy('i).agg(min('j), 'i).sortBy('i),
-=======
-      df groupBy 'i agg (min('j), 'i),
->>>>>>> 26296dcb
+      df groupBy 'i agg (min('j), 'i) sortBy 'i,
       Seq(Row(-1.0, "a"), Row(4.0, "b"))
     )
 
     checkDataFrame(
-<<<<<<< HEAD
-      df.groupBy('i === "a").agg(min('j + 1) - 2, ('i === "a").as("bool")).sortBy('bool),
+      df groupBy 'i === "a" agg (min('j + 1) - 2, ('i === "a").as("bool")) sortBy 'bool,
       Seq(Row(3.0, false), Row(-2.0, true))
     )
 
     checkDataFrame(
-      df.groupBy().agg(min('j) + 1, max('j) * 2),
-=======
       df agg (min('j) + 1, max('j) * 2),
->>>>>>> 26296dcb
       Seq(Row(0.0, 10.0))
     )
 
     checkDataFrame(
-<<<<<<< HEAD
-      df.groupBy('i).agg(count(), sum('j), max('j), min('j), ('i === "a").as("bool")).sortBy('bool),
+      df groupBy 'i agg (count, sum('j), max('j), min('j), ('i === "a").as("bool")) sortBy 'bool,
       Seq(Row(2, 9.0, 5.0, 4.0, false), Row(3, 2.0, 2.0, -1.0, true))
     )
   }
@@ -131,17 +110,13 @@
     val df = context.lift(Seq("a" -> 3, "b" -> 1, "f" -> 2, "d" -> 4, "c" -> 5), "i", "j")
 
     checkDataFrame(
-      df.sortBy('i),
+      df sortBy 'i,
       Seq(Row("a", 3), Row("b", 1), Row("c", 5), Row("d", 4), Row("f", 2))
     )
 
     checkDataFrame(
-      df.sortBy('j),
+      df sortBy 'j,
       Seq(Row("b", 1), Row("f", 2), Row("a", 3), Row("d", 4), Row("c", 5))
-=======
-      df groupBy 'i agg (count, sum('j), max('j), min('j), 'i === "a"),
-      Seq(Row(3, 2.0, 2.0, -1.0, true), Row(2, 9.0, 5.0, 4.0, false))
->>>>>>> 26296dcb
     )
   }
 }
